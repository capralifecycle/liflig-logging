<?xml version="1.0" encoding="UTF-8"?>
<project xmlns="http://maven.apache.org/POM/4.0.0"
         xmlns:xsi="http://www.w3.org/2001/XMLSchema-instance"
         xsi:schemaLocation="http://maven.apache.org/POM/4.0.0 http://maven.apache.org/xsd/maven-4.0.0.xsd">
  <modelVersion>4.0.0</modelVersion>

  <parent>
    <groupId>no.liflig</groupId>
    <artifactId>liflig-logging-parent</artifactId>
    <version>${revision}</version>
  </parent>

  <artifactId>liflig-logging-http4k</artifactId>
  <packaging>jar</packaging>

  <properties>
    <!-- Inherits from parent. -->
  </properties>

  <dependencies>
    <dependency>
      <groupId>org.jetbrains.kotlin</groupId>
      <artifactId>kotlin-stdlib-jdk8</artifactId>
      <version>${kotlin.version}</version>
    </dependency>

    <dependency>
      <groupId>org.jetbrains.kotlinx</groupId>
      <artifactId>kotlinx-serialization-json</artifactId>
      <version>${kotlinx-serialization.version}</version>
      <type>pom</type>
    </dependency>

    <dependency>
      <groupId>org.http4k</groupId>
      <artifactId>http4k-core</artifactId>
      <version>4.10.1.0</version>
    </dependency>
    <dependency>
      <groupId>org.http4k</groupId>
      <artifactId>http4k-contract</artifactId>
      <version>4.10.1.0</version>
    </dependency>
    <dependency>
      <groupId>org.http4k</groupId>
      <artifactId>http4k-format-jackson</artifactId>
      <version>4.10.1.0</version>
      <scope>test</scope>
    </dependency>

    <dependency>
      <groupId>org.slf4j</groupId>
      <artifactId>slf4j-api</artifactId>
      <version>1.7.36</version>
    </dependency>

    <dependency>
      <groupId>com.fasterxml.jackson.core</groupId>
      <artifactId>jackson-databind</artifactId>
<<<<<<< HEAD
      <version>2.13.2.1</version>
=======
      <version>2.13.3</version>
>>>>>>> afcad2c1
    </dependency>

    <dependency>
      <groupId>net.logstash.logback</groupId>
      <artifactId>logstash-logback-encoder</artifactId>
      <version>7.2</version>
    </dependency>

    <dependency>
      <groupId>org.junit.jupiter</groupId>
      <artifactId>junit-jupiter-engine</artifactId>
      <version>5.9.0</version>
      <scope>test</scope>
    </dependency>
    <dependency>
      <groupId>org.junit.vintage</groupId>
      <artifactId>junit-vintage-engine</artifactId>
      <version>5.9.0</version>
      <scope>test</scope>
    </dependency>

    <dependency>
      <groupId>ch.qos.logback</groupId>
      <artifactId>logback-classic</artifactId>
      <version>1.2.11</version>
      <scope>test</scope>
    </dependency>

    <dependency>
      <groupId>io.mockk</groupId>
      <artifactId>mockk</artifactId>
      <version>1.12.4</version>
      <scope>test</scope>
    </dependency>

    <dependency>
      <groupId>no.liflig</groupId>
      <artifactId>snapshot-test</artifactId>
      <version>1.20220623.105505</version>
      <scope>test</scope>
    </dependency>

    <dependency>
      <groupId>io.kotest</groupId>
      <artifactId>kotest-assertions-core-jvm</artifactId>
      <version>5.4.1</version>
      <scope>test</scope>
    </dependency>

    <dependency>
      <groupId>org.eclipse.jetty</groupId>
      <artifactId>jetty-server</artifactId>
      <version>11.0.11</version>
      <scope>test</scope>
    </dependency>

  </dependencies>

  <build>

    <plugins>

      <!-- Override relevants parts for kotlinx.serialization -->
      <plugin>
        <groupId>org.jetbrains.kotlin</groupId>
        <artifactId>kotlin-maven-plugin</artifactId>
        <version>${kotlin.version}</version>
        <configuration>
          <compilerPlugins>
            <plugin>kotlinx-serialization</plugin>
          </compilerPlugins>
        </configuration>
        <dependencies>
          <dependency>
            <groupId>org.jetbrains.kotlin</groupId>
            <artifactId>kotlin-maven-serialization</artifactId>
            <version>${kotlin.version}</version>
          </dependency>
        </dependencies>
      </plugin>
    </plugins>
  </build>
</project><|MERGE_RESOLUTION|>--- conflicted
+++ resolved
@@ -57,11 +57,7 @@
     <dependency>
       <groupId>com.fasterxml.jackson.core</groupId>
       <artifactId>jackson-databind</artifactId>
-<<<<<<< HEAD
-      <version>2.13.2.1</version>
-=======
       <version>2.13.3</version>
->>>>>>> afcad2c1
     </dependency>
 
     <dependency>
